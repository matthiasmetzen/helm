--- conflicted
+++ resolved
@@ -166,15 +166,10 @@
     const removeCanary = getInput("remove_canary");
     const helm = getInput("helm") || "helm";
     const timeout = getInput("timeout");
-<<<<<<< HEAD
     const repo = getInput("repo");
     const repoAlias = getInput("repo-alias");
     const repoUsername = getInput("repo-username");
     const repoPassword = getInput("repo-password");
-
-=======
-    const repository = getInput("repository");
->>>>>>> 1c1b8b62
     const dryRun = core.getInput("dry-run");
     const secrets = getSecrets(core.getInput("secrets"));
     const atomic = getInput("atomic") || true;
@@ -193,25 +188,14 @@
     core.debug(`param: valueFiles = "${JSON.stringify(valueFiles)}"`);
     core.debug(`param: removeCanary = ${removeCanary}`);
     core.debug(`param: timeout = "${timeout}"`);
-<<<<<<< HEAD
+    core.debug(`param: atomic = "${atomic}"`);
     core.debug(`param: repo = "${repo}"`);
     core.debug(`param: repoAlias = "${repoAlias}"`);
     core.debug(`param: repoUsername = "${repoUsername}"`);
     core.debug(`param: repoPassword = "${repoPassword}"`);
 
     // Setup command options and arguments.
-    const opts = { env: {
-      KUBECONFIG: process.env.KUBECONFIG,
-    }};
     let args = [
-=======
-    core.debug(`param: repository = "${repository}"`);
-    core.debug(`param: atomic = "${atomic}"`);
-
-
-    // Setup command options and arguments.
-    const args = [
->>>>>>> 1c1b8b62
       "upgrade",
       release,
       chart,
@@ -234,7 +218,6 @@
     if (version) args.push(`--set=app.version=${version}`);
     if (chartVersion) args.push(`--version=${chartVersion}`);
     if (timeout) args.push(`--timeout=${timeout}`);
-    if (repository) args.push(`--repo=${repository}`);
     valueFiles.forEach(f => args.push(`--values=${f}`));
     args.push("--values=./values.yml");
 
